#!/usr/bin/env python3
# -*- coding: utf-8 -*-
import os, json, threading, time, re
from collections import deque
from typing import List, Tuple, Optional, Any, Dict
from datetime import datetime
from queue import SimpleQueue, Empty
import pynput

import rclpy
from rclpy.callback_groups import MutuallyExclusiveCallbackGroup, ReentrantCallbackGroup
from rclpy.node import Node
from rclpy.qos import QoSProfile, ReliabilityPolicy, HistoryPolicy, DurabilityPolicy

from sensor_msgs.msg import Image, JointState
from std_msgs.msg import Float32MultiArray

from cv_bridge import CvBridge
import cv2
import numpy as np

from utils.image_writer import AsyncImageWriter


# ====================== 小工具 ======================

def ensure_dir(path: str):
    os.makedirs(path, exist_ok=True)


def sanitize(name: str) -> str:
    return re.sub(r'[^A-Za-z0-9_.-]+', '_', name.strip('/'))


def stamp_to_ns(stamp) -> int:
    # 假设 stamp 有 sec / nanosec，且可能为 0
    return int(stamp.sec) * 1_000_000_000 + int(stamp.nanosec)

def _pack_depth_u16_to_rgb8(depth_u16: np.ndarray, order: str = "HI_LO", b_fill: int = 0) -> np.ndarray:
    """
    depth_u16: (H, W) uint16
    返回: (H, W, 3) uint8
      - order="HI_LO": R=高8位, G=低8位
      - order="LO_HI": R=低8位, G=高8位
      - B 通道用 b_fill 填充（0/255/或其他标记）
    """
    if depth_u16.dtype != np.uint16:
        raise ValueError("depth_u16 must be uint16")
    hi = ((depth_u16 >> 8) & 0xFF).astype(np.uint8)
    lo = (depth_u16 & 0xFF).astype(np.uint8)
    if order.upper() == "HI_LO":
        r, g = hi, lo
    elif order.upper() == "LO_HI":
        r, g = lo, hi
    else:
        raise ValueError("order must be 'HI_LO' or 'LO_HI'")
    b = np.full_like(r, np.uint8(b_fill))
    rgb = np.stack([r, g, b], axis=-1)  # (H,W,3)
    return rgb

# ====================== 高效多流对齐器 ======================
class MultiStreamAligner:
    """
    无锁摄取 → 工作线程独占本地窗口：
      - 回调 put_nowait 到 ingest 队列
      - step():
        1) drain 各 ingest → 本地 times / msgs（保持单调；乱序帧丢弃）
        2) t_ref = min(latest_i)
        3) 对每路推进“只前进”游标到 <= target 的最大位置，并在它与后一位择近；误差<=tol_i
        4) 成功返回 (t_ref, picks)，并剪枝到选中位置
      - 支持 max_window_ns 以限制窗口大小
    日志增强：
      - 统计入队/乱序丢弃/窗口裁剪/对齐成功率
      - 记录失败原因（空流/超容差）及细节
      - 限频打印（避免刷屏）
    """

    def __init__(
            self,
            num_streams: int,
            tolerances_ns: List[int],
            offsets_ns: Optional[List[int]] = None,
            max_window_ns: Optional[int] = None,
            *,
            logger: Optional[Any] = None,
            name: str = "aligner",
            debug: bool = False,
            log_every: int = 200,  # 每尝试 N 次打印一条汇总
            log_period_s: float = 5.0,  # 或每隔 T 秒打印一条汇总（两者取其一满足）
            ref_indices: Optional[List[int]] = None,  # <-- 新增
            non_consuming_indices: Optional[List[int]] = None,  # <-- 新增
    ):
        assert num_streams == len(tolerances_ns), "tolerances_ns length must match num_streams"
        self.N = int(num_streams)
        self.tolerances_ns = list(map(int, tolerances_ns))
        self.offsets_ns = list(map(int, offsets_ns)) if offsets_ns else [0] * self.N
        self.max_window_ns = int(max_window_ns) if max_window_ns else None

        # 参考流（用于计算 t_ref），默认用所有流；否则只用传入的索引
        if ref_indices is None:
            self.ref_indices = list(range(self.N))
        else:
            # 过滤非法索引并去重、排序
            self.ref_indices = sorted({int(i) for i in ref_indices if 0 <= int(i) < self.N})
            assert self.ref_indices, "ref_indices cannot be empty"

        # 非消耗流：对齐成功后不删除所选帧（让低频流可复用上次样本）
        non_consuming_set = set()
        if non_consuming_indices:
            non_consuming_set = {int(i) for i in non_consuming_indices if 0 <= int(i) < self.N}
        self.consume_mask = [False if i in non_consuming_set else True for i in range(self.N)]

        self.ingest: List[SimpleQueue] = [SimpleQueue() for _ in range(self.N)]
        self.times: List[List[int]] = [[] for _ in range(self.N)]
        self.msgs: List[List[Any]] = [[] for _ in range(self.N)]
        self.cursor: List[int] = [-1] * self.N

        # ---- 日志 & 统计 ----
        self.debug = bool(debug)
        self.log_every = int(max(1, log_every))
        self.log_period_s = float(max(0.5, log_period_s))
        self._last_log_t = time.monotonic()
        self.log = logger if logger is not None else logging.getLogger(f"{__name__}.{name}")

        # 统计计数
        self.stats: Dict[str, Any] = {
            "enq": [0] * self.N,  # 入队计数
            "drain": [0] * self.N,  # drain 总取出计数
            "append": [0] * self.N,  # 追加到窗口的计数（乱序会被丢）
            "drop_ooo": [0] * self.N,  # 乱序丢弃计数
            "prune": [0] * self.N,  # 窗口裁剪丢弃计数
            "consumed": [0] * self.N,  # <-- 新增：对齐成功后剪枝删除的数量
            "step_attempt": 0,  # 尝试对齐次数
            "step_success": 0,  # 成功对齐次数
            "last_fail": "",  # 最近失败原因
            "last_fail_detail": None,  # 最近失败细节
        }

        self._dbg("initialized: N=%d, max_window_ns=%s, tolerances=%s, offsets=%s",
                  self.N, str(self.max_window_ns), self.tolerances_ns, self.offsets_ns)

    # ---------- 日志工具 ----------
    def _dbg(self, msg: str, *args):
        if self.debug and hasattr(self.log, "debug"):
            try:
                self.log.debug(msg % args if args else msg)
            except Exception:
                pass

    def _info(self, msg: str, *args):
        if hasattr(self.log, "info"):
            try:
                self.log.info(msg % args if args else msg)
            except Exception:
                pass

    def _warn(self, msg: str, *args):
        if hasattr(self.log, "warn"):
            try:
                self.log.warn(msg % args if args else msg)
            except Exception:
                if hasattr(self.log, "warning"):
                    try:
                        self.log.warning(msg % args if args else msg)
                    except Exception:
                        pass

    def _err(self, msg: str, *args):
        if hasattr(self.log, "error"):
            try:
                self.log.error(msg % args if args else msg)
            except Exception:
                pass

    def _maybe_log_summary(self):
        """限频打印汇总统计。"""
        t = time.monotonic()
        need = (self.stats["step_attempt"] % self.log_every == 0) or ((t - self._last_log_t) >= self.log_period_s)
        if not need:
            return
        self._last_log_t = t
        hit = (self.stats["step_success"] / self.stats["step_attempt"]) if self.stats["step_attempt"] else 0.0
        # 每路窗口长度
        lens = [len(ti) for ti in self.times]
        self._info(
            "[align] attempts=%d, success=%d, hit=%.1f%%, window_len=%s, "
            "drop_ooo=%s, prune=%s, consumed=%s, last_fail=%s %s",
            self.stats["step_attempt"], self.stats["step_success"], 100.0 * hit,
            lens, self.stats["drop_ooo"], self.stats["prune"], self.stats["consumed"],
            self.stats["last_fail"],
            f"detail={self.stats['last_fail_detail']}" if self.stats["last_fail_detail"] else "",
        )

    # ---------- 接口 ----------
    def put_nowait(self, i: int, t_ns: int, msg: Any):
        """无阻塞入队。极端异常直接丢帧。"""
        try:
            self.ingest[i].put_nowait((t_ns, msg))
            self.stats["enq"][i] += 1
            # 低成本调试：偶尔打点
            if self.debug and (self.stats["enq"][i] % (self.log_every // 2 or 1) == 0):
                self._dbg("enqueued stream[%d] total=%d last_ts=%d", i, self.stats["enq"][i], t_ns)
        except Exception as e:
            self._warn("enqueue failed stream[%d]: %s", i, e)

    def _drain_one(self, i: int):
        qi = self.ingest[i]
        ti = self.times[i]
        mi = self.msgs[i]
        last = ti[-1] if ti else -1

        drained = 0
        appended = 0
        drop_ooo = 0

        while True:
            try:
                t_ns, msg = qi.get_nowait()
                drained += 1
            except Empty:
                break
            if t_ns >= last:
                ti.append(t_ns)
                mi.append(msg)
                last = t_ns
                appended += 1
            else:
                # 乱序：丢弃
                drop_ooo += 1

        self.stats["drain"][i] += drained
        self.stats["append"][i] += appended
        self.stats["drop_ooo"][i] += drop_ooo

        if self.debug and drained:
            self._dbg("drain stream[%d]: drained=%d, appended=%d, drop_ooo=%d, window_len=%d, last_ts=%d",
                      i, drained, appended, drop_ooo, len(ti), last)

        # 限定窗口长度以控内存
        if self.max_window_ns and len(ti) >= 2:
            cutoff = last - self.max_window_ns
            drop_k, n = 0, len(ti)
            while drop_k < n and ti[drop_k] < cutoff:
                drop_k += 1
            if drop_k > 0:
                del ti[:drop_k]
                del mi[:drop_k]
                self.cursor[i] -= drop_k
                if self.cursor[i] < -1:
                    self.cursor[i] = -1
                self.stats["prune"][i] += drop_k
                self._dbg("prune stream[%d]: pruned=%d, new_window_len=%d, cursor=%d",
                          i, drop_k, len(ti), self.cursor[i])

    def _drain(self):
        for i in range(self.N):
            self._drain_one(i)

    @staticmethod
    def _advance_and_pick(times: List[int], cur: int, target: int) -> Tuple[int, int]:
        n = len(times)
        # 推进到最后一个 <= target
        while cur + 1 < n and times[cur + 1] <= target:
            cur += 1
        # 在 cur 与 cur+1 中择近
        pick = 0 if cur < 0 else cur
        if cur + 1 < n:
            left_ts, right_ts = times[pick], times[cur + 1]
            if abs(right_ts - target) < abs(left_ts - target):
                pick = cur + 1
        return pick, cur

    def step(self) -> Optional[Tuple[int, List[Tuple[int, Any]]]]:
        """尝试做一次对齐；成功返回 (t_ref, picks)，否则返回 None。"""
        self._drain()
        self.stats["step_attempt"] += 1

        # 若某路还没数据
        # latest = []
        for i in range(self.N):
            if not self.times[i]:
                self.stats["last_fail"] = f"waiting_stream_{i}"
                self.stats["last_fail_detail"] = {"stream": i, "reason": "empty"}
                self._maybe_log_summary()
                return None
            # latest.append(self.times[i][-1])

        # 2) 计算 t_ref：只考虑“参考流”（相机流）中的 latest
        latest_refs = [self.times[i][-1] for i in self.ref_indices]
        t_ref = min(latest_refs)

        picks_idx: List[int] = [-1] * self.N
        picks: List[Tuple[int, Any]] = [None] * self.N  # type: ignore

        # 对各路与 target 的误差
        deltas = [None] * self.N  # type: ignore

        for i in range(self.N):
            target = t_ref + self.offsets_ns[i]
            pick_i, cur_after = self._advance_and_pick(self.times[i], self.cursor[i], target)
            err = abs(self.times[i][pick_i] - target)
            deltas[i] = int(err)
            if err > self.tolerances_ns[i]:
                # 容差失败
                self.stats["last_fail"] = "tolerance_exceeded"
                self.stats["last_fail_detail"] = {
                    "stream": i,
                    "target_ns": int(target),
                    "picked_ts_ns": int(self.times[i][pick_i]),
                    "error_ns": int(err),
                    "tolerance_ns": int(self.tolerances_ns[i]),
                }
                self._dbg("align fail: stream[%d] err_ns=%d > tol_ns=%d (target=%d, pick_ts=%d)",
                          i, err, self.tolerances_ns[i], target, self.times[i][pick_i])
                self._maybe_log_summary()
                return None
            picks_idx[i] = pick_i
            picks[i] = (self.times[i][pick_i], self.msgs[i][pick_i])
            self.cursor[i] = cur_after

        # 成功：剪枝到选择点之后
        for i in range(self.N):
            k = picks_idx[i]
            if k < 0:
                continue
            if self.consume_mask[i]:
                # 消耗：删除到选中位置（包含）
                del self.times[i][:k + 1]
                del self.msgs[i][:k + 1]
                self.cursor[i] -= (k + 1)
                if self.cursor[i] < -1:
                    self.cursor[i] = -1
                self.stats["consumed"][i] += (k + 1)
            else:
                # 非消耗：不删，允许后续重用同一帧
                # 仅依靠 _drain_one 的时间窗口裁剪来控内存
                pass

        self.stats["step_success"] += 1
        self.stats["last_fail"] = ""
        self.stats["last_fail_detail"] = None

        if self.debug:
            self._dbg("align OK: t_ref=%d, deltas_ns=%s, windows=%s",
                      t_ref, deltas, [len(ti) for ti in self.times])

        self._maybe_log_summary()
        return t_ref, picks

    # ---------- 公共统计接口 ----------
    def metrics(self) -> Dict[str, Any]:
        """返回一个可读的统计快照（不会清零）。"""
        hit = (self.stats["step_success"] / self.stats["step_attempt"]) if self.stats["step_attempt"] else 0.0
        return {
            "streams": self.N,
            "window_len": [len(ti) for ti in self.times],
            "enqueued": list(self.stats["enq"]),
            "drained": list(self.stats["drain"]),
            "appended": list(self.stats["append"]),
            "dropped_out_of_order": list(self.stats["drop_ooo"]),
            "pruned_by_window": list(self.stats["prune"]),
            "consumed": list(self.stats["consumed"]),
            "attempts": int(self.stats["step_attempt"]),
            "success": int(self.stats["step_success"]),
            "hit_ratio": hit,
            "last_fail": self.stats["last_fail"],
            "last_fail_detail": self.stats["last_fail_detail"],
        }

    def reset_metrics(self):
        """清空统计计数（窗口内容不变）。"""
        for k in ("enq", "drain", "append", "drop_ooo", "prune"):
            self.stats[k] = [0] * self.N
        self.stats["step_attempt"] = 0
        self.stats["step_success"] = 0
        self.stats["last_fail"] = ""
        self.stats["last_fail_detail"] = None


# ====================== ROS2 节点 ======================

class Manager(Node):
    """
    订阅多路彩色/深度/关节/触觉；保存线程使用 min-latest + 单调游标 对齐；锁外转换/写盘。
    修复点：
      - 0 时间戳/无时间戳 → 回退本地时钟
      - 过滤空话题
      - 图像/深度 BEST_EFFORT；关节/触觉 RELIABLE
    """

    def __init__(self):
        super().__init__('manager')

        # ---------- 参数 ----------
        # 话题
        self.declare_parameter('color_topics', [])
        self.declare_parameter('depth_topics', [])
<<<<<<< HEAD
        self.declare_parameter('color_topics_csv', '/camera_01/color/image_raw,/camera_03/color/image_raw,/camera_04/color/image_raw,')
        self.declare_parameter('depth_topics_csv', '')
=======
        self.declare_parameter('color_topics_csv', '/camera_01/color/image_raw,/camera_03/color/image_raw,/camera_04/color/image_raw')
        self.declare_parameter('depth_topics_csv', '/camera_01/depth/image_raw,/camera_03/depth/image_raw,/camera_04/depth/image_raw')
>>>>>>> de6fb821
        self.declare_parameter('joint_state_topic', '/robot/joint_states')
        self.declare_parameter('tactile_topic', '/tactile_data')

        # 频率与容差（ms）
        self.declare_parameter('rate_hz', 30.0)
        self.declare_parameter('image_tolerance_ms', 15.0)  # ≤ 半帧
        self.declare_parameter('joint_tolerance_ms', 15.0)
        self.declare_parameter('tactile_tolerance_ms', 60.0)

        # 窗口与目录
        self.declare_parameter('queue_seconds', 2.0)
        self.declare_parameter('save_dir', os.path.expanduser('/home/kleist/Documents/manager_node_temp/'))
        self.declare_parameter('session_name', '')
        self.declare_parameter('save_depth', True)

        # 其他
        self.declare_parameter('use_ros_time', True)
        self.declare_parameter('color_jpeg_quality', 95)
        self.declare_parameter('do_calculate_hz', True)
        self.declare_parameter('stats_window_s', 5.0)  # 统计窗口长度(秒)
        self.declare_parameter('stats_log_period_s', 2.0)  # 日志输出周期(秒)
        self.declare_parameter('episode_idx', 0)
        self.declare_parameter('mode', 1)

        # 偏置（ms）
        self.declare_parameter('color_offsets_ms', [])
        self.declare_parameter('depth_offsets_ms', [])
        self.declare_parameter('joint_offset_ms', 0.0)
        self.declare_parameter('tactile_offset_ms', 0.0)

        p = self.get_parameter

        # 读取话题参数
        color_topics = list(p('color_topics').value or [])
        depth_topics = list(p('depth_topics').value or [])
        if not color_topics:
            csv = p('color_topics_csv').value or ''
            if csv.strip():
                color_topics = [s.strip() for s in csv.split(',') if s.strip()]
        if not depth_topics:
            csv = p('depth_topics_csv').value or ''
            if csv.strip():
                depth_topics = [s.strip() for s in csv.split(',') if s.strip()]

        # 过滤空字符串话题
        color_topics = [t.strip() for t in color_topics if t and t.strip()]
        depth_topics = [t.strip() for t in depth_topics if t and t.strip()]

        self.color_topics: List[str] = color_topics
        self.depth_topics: List[str] = depth_topics
        self.joint_topic: str = p('joint_state_topic').value
        self.tactile_topic: str = p('tactile_topic').value

        # 频率/容差
        self.rate_hz: float = float(p('rate_hz').value)
        image_tol_ns = int(float(p('image_tolerance_ms').value) * 1e6)
        joint_tol_ns = int(float(p('joint_tolerance_ms').value) * 1e6)
        tactile_tol_ns = int(float(p('tactile_tolerance_ms').value) * 1e6)

        # 窗口/目录
        self.queue_seconds: float = float(p('queue_seconds').value)
        self.save_dir: str = p('save_dir').value
        session_name: str = p('session_name').value
        self.save_depth: bool = bool(p('save_depth').value)
        self.use_ros_time: bool = bool(p('use_ros_time').value)
        self.jpeg_quality: int = int(p('color_jpeg_quality').value)

        # 偏置
        color_offsets_ms = list(p('color_offsets_ms').value or [])
        depth_offsets_ms = list(p('depth_offsets_ms').value or [])
        joint_offset_ms = float(p('joint_offset_ms').value or 0.0)
        tactile_offset_ms = float(p('tactile_offset_ms').value or 0.0)

        # 统计频率
        self.stats_window_s: float = float(p('stats_window_s').value)
        self.stats_log_period_s: float = float(p('stats_log_period_s').value)
        self.do_calculate_hz: bool = bool(p('do_calculate_hz').value)
        self._attempt_win = 0
        self._success_win = 0
        self._save_times = deque()  # 保存成功的时间戳(秒, perf_counter)
        self._last_rate_log_t = time.perf_counter()  # 上次打印统计的时间

        self.episode_idx: int = int(p('episode_idx').value)
        self.mode: int = int(p('mode').value)
        self.frame_idx = 0  # 新增：帧编号

        if not session_name:
            session_name = datetime.now().strftime('%Y%m%d_%H%M%S')
        self.session_dir = os.path.join(self.save_dir, sanitize(session_name))
        ensure_dir(self.session_dir)

        # 相机目录
        self.cam_count = len(self.color_topics)
        self.cam_dirs = []
        for i in range(self.cam_count):
            cam_name = sanitize(self.color_topics[i])
            base = os.path.join(self.session_dir, f'cam_{i:02d}_{cam_name}')
            ensure_dir(base)
            ensure_dir(os.path.join(base, 'color'))
            if self.save_depth and (i < len(self.depth_topics) and self.depth_topics[i]):
                ensure_dir(os.path.join(base, 'depth'))
            self.cam_dirs.append(base)

        self.meta_dir = os.path.join(self.session_dir, 'meta')
        ensure_dir(self.meta_dir)

        self.get_logger().info(f"Session: {self.session_dir}")
        self.get_logger().info(f"Color topics: {self.color_topics}")
        self.get_logger().info(f"Depth  topics: {self.depth_topics}")
        self.get_logger().info(f"Joint: {self.joint_topic}, Tactile: {self.tactile_topic}")
        self.get_logger().info(
            f"rate={self.rate_hz}Hz, tol(img/joint/tactile)=[{image_tol_ns / 1e6:.1f},{joint_tol_ns / 1e6:.1f},{tactile_tol_ns / 1e6:.1f}]ms"
        )

        # ---------- 对齐器 ----------
        C = len(self.color_topics)
        D = len(self.depth_topics) if self.save_depth else 0
        D = 0
        self._idx_color = list(range(C))
        self._idx_depth = list(range(C, C + D))
        self._idx_joint = C + D
        self._idx_tact = C + D + 1
        num_streams = C + D + 2

        tolerances_ns: List[int] = []
        tolerances_ns += [image_tol_ns] * C
        tolerances_ns += [image_tol_ns] * D
        tolerances_ns += [joint_tol_ns, tactile_tol_ns]

        offsets_ns: List[int] = []
        if color_offsets_ms and len(color_offsets_ms) == C:
            offsets_ns += [int(ms * 1e6) for ms in color_offsets_ms]
        else:
            offsets_ns += [0] * C
        if D > 0:
            if depth_offsets_ms and len(depth_offsets_ms) == D:
                offsets_ns += [int(ms * 1e6) for ms in depth_offsets_ms]
            else:
                offsets_ns += [0] * D
        offsets_ns += [int(joint_offset_ms * 1e6), int(tactile_offset_ms * 1e6)]

        max_window_ns = int(self.queue_seconds * 1e9)

        camera_refs = self._idx_color + self._idx_depth  # 只用相机做 t_ref
        non_consuming = [self._idx_tact]
        self.aligner = MultiStreamAligner(
            num_streams=num_streams,
            tolerances_ns=tolerances_ns,
            offsets_ns=offsets_ns,
            max_window_ns=max_window_ns,
            logger=self.get_logger(),
            ref_indices=camera_refs,
            non_consuming_indices=non_consuming,
        )

        # ---------- 订阅（区分 QoS） ----------
        sensor_qos = QoSProfile(
            reliability=ReliabilityPolicy.BEST_EFFORT,
            durability=DurabilityPolicy.VOLATILE,
            history=HistoryPolicy.KEEP_LAST,
            depth=1,
        )
        reliable_qos = QoSProfile(
            reliability=ReliabilityPolicy.RELIABLE,
            durability=DurabilityPolicy.VOLATILE,
            history=HistoryPolicy.KEEP_LAST,
            depth=10,
        )

        self.cg_color = [MutuallyExclusiveCallbackGroup() for _ in range(4)]
        self.cg_depth = [MutuallyExclusiveCallbackGroup() for _ in range(4)]

        cg_color = ReentrantCallbackGroup()
        cg_depth = ReentrantCallbackGroup()

        for i, topic in enumerate(self.color_topics):
            self.create_subscription(Image, topic, self._mk_color_cb(i), reliable_qos,callback_group=cg_color)

        for j in range(D):
            topic = self.depth_topics[j]
            if topic and self.save_depth:
                self.create_subscription(Image, topic, self._mk_depth_cb(j), reliable_qos,callback_group=cg_depth)

        # 关节/触觉用 RELIABLE（若上游是 BEST_EFFORT，可改成 sensor_qos）
        self.create_subscription(JointState, self.joint_topic, self._joint_cb, reliable_qos)
        self.create_subscription(Float32MultiArray, self.tactile_topic, self._tactile_cb, reliable_qos)

        # 工具
        self.bridge = CvBridge()

        # 图像保存器
        self.image_writer = AsyncImageWriter(
            num_processes=0,
            num_threads=12,
        )

        # 元数据缓冲
        self.meta_buffer = []
        self.meta_jsonl_path = os.path.join(self.session_dir, 'meta.jsonl')

        # === 录制开关与键盘监听 ===
        self._record_enabled = False  # 是否允许调用 _save_once（默认暂停，按 Ctrl 开始）
        self._kb_listener = None
        self._last_pause_log = 0.0  # 限流输出“暂停中”的日志

        # 可选：提示
        self.get_logger().info("Keyboard control: right Alt = start/resume, right Ctrl = stop")

        # 优先尝试 pynput 全局键盘监听（无需焦点；在无 X/Wayland 的纯控制台可能不可用）
        try:
            from pynput import keyboard as _kb
            self._pynput_kb = _kb
            self._kb_listener = _kb.Listener(on_press=self._on_key_press)
            self._kb_listener.daemon = True
            self._kb_listener.start()
        except Exception as e:
            # 不能监听就仅提示（录制永远保持默认 False，或你可手动在代码里改为 True）
            self.get_logger().warn(
                f"Keyboard control unavailable (install pynput or ensure GUI session). "
                f"Recording remains paused until Ctrl event can be captured. detail={e}"
            )

        # 保存线程
        self.sample_idx = 0
        self._stop_evt = threading.Event()
        if self.mode == 0:
            self.get_logger().error("Select a mode!!!")
        elif self.mode == 1:
            self.worker = threading.Thread(target=self._save_loop, name='logger-aligner', daemon=False)
            self.worker.start()
        elif self.mode == 2:
            self.worker = threading.Thread(target=self._inference_loop, name='logger-aligner', daemon=False)
            self.worker.start()

    def _on_key_press(self, key):
        """全局键盘：Ctrl = start/resume，Right Arrow = stop"""
        try:
            kb = getattr(self, "_pynput_kb", None)
            if kb is None:
                return

            # Ctrl：开始/继续
            if key == kb.Key.alt_r:
                if not self._record_enabled:
                    self._record_enabled = True
                    self.get_logger().info("Recording ENABLED by right Alt")
                else:
                    # 已经在录就保持不变（幂等）
                    pass

            # 右方向键：停止
            elif key == kb.Key.ctrl_r:
                if self._record_enabled:
                    # 先保存当前episode_idx
                    prev_episode_idx = self.episode_idx
                    # 先flush meta_buffer到当前episode
                    try:
                        episode_dir = os.path.join(self.save_dir, f"episode_{prev_episode_idx:06d}")
                        self._flush_meta_buffer(episode_dir)
                    except Exception as e:
                        self.get_logger().warn(f"Flush meta_buffer on stop failed: {e}")
                    # 再切换episode编号
                    self._record_enabled = False
                    self.episode_idx += 1
                    self.frame_idx = 0  # 新增：切换episode时清零帧编号
                    self.get_logger().info("Recording DISABLED by right Ctrl")
                    # 新增：标记需要输出安全日志
                    self._pending_safe_log = True

        except Exception as e:
            self.get_logger().warn(f"Keyboard handler error: {e}")

    # ---------- 时间戳回退：0/无时间戳 → 本地时钟 ----------
    def _ns_from_header_or_clock(self, header) -> int:
        try:
            s = int(header.stamp.sec)
            ns = int(header.stamp.nanosec)
            if s != 0 or ns != 0:
                return s * 1_000_000_000 + ns
        except Exception:
            pass
        return self.get_clock().now().nanoseconds

    # ---------- 回调：无锁摄取 ----------
    def _mk_color_cb(self, i: int):
        def _cb(msg: Image):
            if self.use_ros_time:
                t_ns = self._ns_from_header_or_clock(msg.header)
            else:
                t_ns = self.get_clock().now().nanoseconds
            self.aligner.put_nowait(self._idx_color[i], t_ns, msg)
            # self.get_logger().info(f"receive image:{i} at {time.perf_counter()}")

        return _cb

    def _mk_depth_cb(self, j: int):
        def _cb(msg: Image):
            if self.use_ros_time:
                t_ns = self._ns_from_header_or_clock(msg.header)
            else:
                t_ns = self.get_clock().now().nanoseconds
            self.aligner.put_nowait(self._idx_depth[j], t_ns, msg)
            # self.get_logger().info(f"receive depth:{j} at {time.perf_counter()}")

        return _cb

    def _joint_cb(self, msg: JointState):
        # Joint 用 header（若 0 则回退）
        t_ns = self._ns_from_header_or_clock(msg.header)
        self.aligner.put_nowait(self._idx_joint, t_ns, msg)

    def _tactile_cb(self, msg: Float32MultiArray):
        # 触觉通常无 header，用接收时钟
        t_ns = self.get_clock().now().nanoseconds
        self.aligner.put_nowait(self._idx_tact, t_ns, msg)

    def _save_loop(self):
        period = 1.0 / max(1e-6, self.rate_hz)
        next_t = time.perf_counter()
        print(rclpy.ok())
        while rclpy.ok() and not self._stop_evt.is_set():
            now = time.perf_counter()
            if now < next_t:
                time.sleep(max(0.0, next_t - now))
            next_t += period
            try:
                # 若暂停录制：做一次对齐推进以“排水”，但不保存，避免堆积
                if not self._record_enabled:
                    _ = self.aligner.step()
                    # 限流打印（每 2 秒一次）
                    if (now - self._last_pause_log) > 2.0:
                        self.get_logger().debug("Paused: press Ctrl to start/resume, Right Arrow to stop.")
                        self._last_pause_log = now
                    # 新增：检测是否所有图片写入已完成，若完成则输出安全日志
                    if hasattr(self, '_pending_safe_log') and self._pending_safe_log:
                        if self.image_writer.is_idle():
                            self.get_logger().info("[SAFE] 所有数据已安全保存，可以安全退出程序！")
                            self._pending_safe_log = False
                    continue
                # === 新增：记录一次尝试（可选） ===
                if self.do_calculate_hz:
                    self._attempt_win += 1
                out = self.aligner.step()
                if out is None:
                    continue
                # === 新增：记录一次成功（可选） ===
                if self.do_calculate_hz:
                    self._success_win += 1
                t_ref, picks = out
                self._save_once(t_ref, picks)
                # === 新增：保存成功后更新统计（可选） ===
                if self.do_calculate_hz:
                    self._on_saved_stats()
            except Exception as e:
                self.get_logger().error(f"save loop error: {e}")

    # === 新增：统计函数 ===
    def _on_saved_stats(self):
        now = time.perf_counter()
        self._save_times.append(now)

        # 滑动窗口：只保留最近 stats_window_s 秒的时间戳
        cutoff = now - self.stats_window_s
        while self._save_times and self._save_times[0] < cutoff:
            self._save_times.popleft()

        # 计算窗口 FPS 和瞬时 FPS
        win_fps = 0.0
        inst_fps = 0.0
        if len(self._save_times) >= 2:
            dt_win = self._save_times[-1] - self._save_times[0]
            if dt_win > 0:
                win_fps = (len(self._save_times) - 1) / dt_win
            dt_inst = self._save_times[-1] - self._save_times[-2]
            if dt_inst > 0:
                inst_fps = 1.0 / dt_inst

        # 到时间就打印一次统计，并清空尝试/成功的窗口计数
        if (now - self._last_rate_log_t) >= self.stats_log_period_s:
            hit_ratio = (self._success_win / self._attempt_win) if self._attempt_win > 0 else 0.0
            self.get_logger().info(
                f"[save stats] inst_fps={inst_fps:.2f}, "
                f"win({self.stats_window_s:.1f}s)_fps={win_fps:.2f}, "
                f"align_hit_ratio={hit_ratio:.1%} "
                f"(attempts={self._attempt_win}, success={self._success_win})"
            )
            self._attempt_win = 0
            self._success_win = 0
            self._last_rate_log_t = now

    def _save_once(self, t_ref: int, picks: List[Tuple[int, Any]]):
        idx = self.frame_idx  # 用自定义帧编号
        self.frame_idx += 1

        # 新增 episode_idx，默认为 0
        episode_idx = getattr(self, 'episode_idx', 0)
        episode_dir = os.path.join(self.save_dir, f"episode_{episode_idx:06d}")
        ensure_dir(episode_dir)

        C = len(self._idx_color)
        D = len(self._idx_depth)
        color_picks = picks[0:C]
        depth_picks = picks[C:C + D] if D > 0 else []
        joint_ts, js_msg = picks[C + D]
        tact_ts, tact_msg = picks[C + D + 1]

        # === 1. 图片异步写 ===
        image_fields = {}
        # 彩色
        for cam_i, (t_ns, msg) in enumerate(color_picks):
            cam_name = sanitize(self.color_topics[cam_i])
            img_dir = os.path.join(episode_dir, "images", cam_name)
            ensure_dir(img_dir)
            fn = f"frame_{idx:06d}.png"
            fp = os.path.join(img_dir, fn)
            if getattr(msg, "encoding", "") != 'rgb8':
                img = self.bridge.imgmsg_to_cv2(msg, desired_encoding='rgb8')
            else:
                img = self.bridge.imgmsg_to_cv2(msg)
            self.image_writer.save_image(img, fp)
            image_fields[cam_name] = os.path.relpath(fp, episode_dir)
        # 深度（同彩色处理）
        if self.save_depth and depth_picks:
            for dep_i, (t_ns, msg) in enumerate(depth_picks):
                cam_name = sanitize(self.depth_topics[dep_i])
                img_dir = os.path.join(episode_dir, "images", cam_name)
                ensure_dir(img_dir)
                fn = f"frame_{idx:06d}.png"
                fp = os.path.join(img_dir, fn)

                # 统一先解为 16UC1（uint16），再打包成 rgb8
                try:
                    depth_u16 = self.bridge.imgmsg_to_cv2(msg, desired_encoding='16UC1')  # (H,W) uint16
                except Exception:
                    # 有的驱动给的是 mono16，兼容一下
                    depth_u16 = self.bridge.imgmsg_to_cv2(msg, desired_encoding='mono16')

                depth_rgb8 = _pack_depth_u16_to_rgb8(depth_u16, order="HI_LO", b_fill=0)  # (H,W,3) uint8，无损打包

                # 如果你的 image_writer 期望 BGR 顺序（OpenCV 常见），可在此转换：
                # import cv2
                # depth_bgr8 = cv2.cvtColor(depth_rgb8, cv2.COLOR_RGB2BGR)
                # self.image_writer.save_image(depth_bgr8, fp)
                # 否则直接按 rgb8 保存：
                self.image_writer.save_image(depth_rgb8, fp)

                image_fields[cam_name] = os.path.relpath(fp, episode_dir)

        # === 2. 组装元数据 ===
        meta = dict(
            episode_idx=episode_idx,  # 新增
            frame_index=idx,
            timestamp=time.time(),
            **image_fields,
            joint={
                "stamp_ns": int(joint_ts),
                "name": list(js_msg.name),
                "position": [float(x) for x in js_msg.position],
                "velocity": [float(x) for x in js_msg.velocity],
                "effort": [float(x) for x in js_msg.effort],
            },
            tactile={
                "stamp_ns": int(tact_ts),
                "data": [float(x) for x in tact_msg.data]
            }
        )

        # === 优化：只缓存在 meta_buffer，定期flush ===
        self.meta_buffer.append(meta)
        if len(self.meta_buffer) >= 100:
            self._flush_meta_buffer(episode_dir)
        return
    
    def _flush_meta_buffer(self, episode_dir=None):
        # episode_dir: 当前episode的目录
        if not self.meta_buffer:
            return
        if episode_dir is None:
            # 默认用当前episode
            episode_idx = getattr(self, 'episode_idx', 0)
            episode_dir = os.path.join(self.save_dir, f"episode_{episode_idx:06d}")
        meta_jsonl_path = os.path.join(episode_dir, 'meta.jsonl')
        # 读出所有旧行
        old_lines = []
        old_keys = set()
        if os.path.exists(meta_jsonl_path):
            with open(meta_jsonl_path, 'r') as f:
                for line in f:
                    try:
                        old = json.loads(line)
                        key = (old.get('episode_idx'), old.get('frame_index'))
                        old_keys.add(key)
                        old_lines.append((key, line.rstrip('\n')))
                    except Exception:
                        old_lines.append((None, line.rstrip('\n')))
        # 用dict去重，优先用buffer里的新meta
        buffer_dict = {(m['episode_idx'], m['frame_index']): json.dumps(m, ensure_ascii=False) for m in self.meta_buffer}
        # 先保留旧行中未被新meta覆盖的
        lines = [l for k, l in old_lines if k not in buffer_dict]
        # 再追加新meta
        lines.extend(buffer_dict.values())
        with open(meta_jsonl_path, 'w') as f:
            f.write('\n'.join(lines) + '\n')
        self.meta_buffer.clear()

    def destroy_node(self):
        # 停止键盘监听
        try:
            if self._kb_listener is not None:
                self._kb_listener.stop()
        except Exception:
            pass

        self._stop_evt.set()
        try:
            if self.worker.is_alive():
                self.worker.join(timeout=3.0)
        except Exception:
            pass
        # 停止前flush剩余meta
        try:
            self._flush_meta_buffer()
        except Exception:
            pass
        return super().destroy_node()


# ====================== main：多线程执行器 ======================

def main(args=None):
    rclpy.init(args=args)
    node = Manager()
    try:
        from rclpy.executors import MultiThreadedExecutor
        executor = MultiThreadedExecutor(num_threads=os.cpu_count() or 4)
        executor.add_node(node)
        executor.spin()
    except KeyboardInterrupt:
        pass
    finally:
        node.destroy_node()
        rclpy.shutdown()


if __name__ == '__main__':
    main()<|MERGE_RESOLUTION|>--- conflicted
+++ resolved
@@ -395,13 +395,8 @@
         # 话题
         self.declare_parameter('color_topics', [])
         self.declare_parameter('depth_topics', [])
-<<<<<<< HEAD
-        self.declare_parameter('color_topics_csv', '/camera_01/color/image_raw,/camera_03/color/image_raw,/camera_04/color/image_raw,')
-        self.declare_parameter('depth_topics_csv', '')
-=======
         self.declare_parameter('color_topics_csv', '/camera_01/color/image_raw,/camera_03/color/image_raw,/camera_04/color/image_raw')
         self.declare_parameter('depth_topics_csv', '/camera_01/depth/image_raw,/camera_03/depth/image_raw,/camera_04/depth/image_raw')
->>>>>>> de6fb821
         self.declare_parameter('joint_state_topic', '/robot/joint_states')
         self.declare_parameter('tactile_topic', '/tactile_data')
 
@@ -519,7 +514,6 @@
         # ---------- 对齐器 ----------
         C = len(self.color_topics)
         D = len(self.depth_topics) if self.save_depth else 0
-        D = 0
         self._idx_color = list(range(C))
         self._idx_depth = list(range(C, C + D))
         self._idx_joint = C + D
@@ -874,7 +868,7 @@
         if len(self.meta_buffer) >= 100:
             self._flush_meta_buffer(episode_dir)
         return
-    
+
     def _flush_meta_buffer(self, episode_dir=None):
         # episode_dir: 当前episode的目录
         if not self.meta_buffer:
@@ -907,6 +901,7 @@
             f.write('\n'.join(lines) + '\n')
         self.meta_buffer.clear()
 
+    # ---------- 关闭 ----------
     def destroy_node(self):
         # 停止键盘监听
         try:
